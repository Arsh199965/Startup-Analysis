--- conflicted
+++ resolved
@@ -111,43 +111,9 @@
         # Create HumanMessage with multimodal content
         message = HumanMessage(content=content_parts)
         
-<<<<<<< HEAD
-        # Creat analysis prompt using ChatPromptTemplate
-        analysis_prompt = ChatPromptTemplate.from_messages([
-            ("system", """You are an expert venture capital analyst specializing in startup evaluation. 
-            Analyze the provided startup documents thoroughly and provide a comprehensive analysis.
-            
-            Focus on:
-            - Business model and market opportunity
-            - Financial projections and metrics
-            - Team and leadership
-            - Technology and competitive advantage
-            - Risks and challenges
-            - Investment potential
-            
-            Be specific and data-driven in your analysis. Provide structured output as requested."""),
-            
-            ("human", """Please analyze the startup '{startup_name}' based on the following documents:
-            
-            DOCUMENT CONTENT:
-            {document_content}
-            
-            Provide a comprehensive analysis with:
-            - Executive summary (2-3 sentences)
-            - Key strengths (specific strengths identified)
-            - Key weaknesses/risks (specific concerns)
-            - Financial highlights (revenue_model, funding_status, market_size)
-            - Actionable recommendations
-            - Risk assessment (Low/Medium/High)
-            - Investment score (1-10, where 1=lowest potential, 10=highest potential, NEVER use 0)
-            
-            IMPORTANT: The investment_score must be an integer between 1 and 10. Do not use 0 or values above 10.""")
-        ])
-=======
         # System message with instructions
         system_content = """You are an expert venture capital analyst specializing in startup evaluation. 
         Analyze the provided startup documents thoroughly and provide a comprehensive analysis.
->>>>>>> f8d8b946
         
         Focus on:
         - Business model and market opportunity
